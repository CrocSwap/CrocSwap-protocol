--- conflicted
+++ resolved
@@ -12,13 +12,10 @@
 tenderly.yaml
 coverage.json
 coverage/
-<<<<<<< HEAD
 .env
 out/
 
 # IDE
 .idea
 .vscode
-=======
-layout.*.json
->>>>>>> 98c3a716
+layout.*.json