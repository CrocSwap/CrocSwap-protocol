--- conflicted
+++ resolved
@@ -156,7 +156,6 @@
     address treasury_;
     uint64 treasuryStartTime_;
 
-<<<<<<< HEAD
     /**************************************************************/
     // Governance address for liquidity mining
     address governance_;
@@ -196,13 +195,11 @@
     mapping(bytes32 => mapping(bytes32 => uint32)) timeWeightedWeeklyPositionAmbLiquidityLastSet_;
     // Pool -> Position -> Week -> Claimed
     mapping(bytes32 => mapping(bytes32 => mapping(uint32 => bool))) ambLiquidityRewardsClaimed_;
-=======
     // Since take rate is represented in 1/256, this represents a maximum possible take 
     // rate of 50%.
     uint8 MAX_TAKE_RATE = 128;
 
     mapping(bytes32 => RangePosition72) internal positions72_;
->>>>>>> e140123f
 }
 
 /* @notice Contains the storage or storage hash offsets of the fields and sidecars
