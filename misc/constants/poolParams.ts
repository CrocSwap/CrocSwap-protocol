--- conflicted
+++ resolved
@@ -62,11 +62,8 @@
 export const CROC_POOL_PARAMS = {
     '0x1': mainnetParams,
     '0x5': goerliDryRunParams,
-<<<<<<< HEAD
-    '0x524421': mainnetParams
-=======
+    '0x524421': mainnetParams,
     '0x8274f': l2TestnetParams,
     '0x82750': l2MainnetParams,
     '0x80D': l2TestnetParams,
->>>>>>> 98c3a716
 }