--- conflicted
+++ resolved
@@ -11,17 +11,12 @@
 import { MockPermit } from '../typechain/MockPermit';
 import { TestSettleLayer } from "../typechain/TestSettleLayer";
 import { CrocQuery } from "../typechain/CrocQuery";
-<<<<<<< HEAD
 import { WBERA } from "../typechain";
-import { buildCrocSwapSex } from "./SetupDex";
 import { getCrocErc20LpAddress } from "../misc/utils/getCrocErc20LpAddress";
 import { parseEther } from "ethers/lib/utils";
 import { BeraCrocMultiSwap } from "../contracts/typechain";
-=======
-import { BootPath } from "../contracts/typechain";
 import { BOOT_PROXY_IDX, COLD_PROXY_IDX, KNOCKOUT_LP_PROXY_IDX, LONG_PROXY_IDX, LP_PROXY_IDX, SAFE_MODE_PROXY_PATH, SWAP_PROXY_IDX, buildCrocSwapSex } from "./SetupDex";
 import { CrocSwapRouter, CrocSwapRouterBypass } from "../typechain";
->>>>>>> 98c3a716
 
 chai.use(solidity);
 
@@ -268,8 +263,6 @@
         this.query = factory.then(f => this.dex.then(
             d => f.deploy(d.address))) as Promise<CrocQuery>
 
-<<<<<<< HEAD
-=======
         factory = ethers.getContractFactory("CrocSwapRouter")
         this.router = factory.then(f => this.dex.then(
             d => f.deploy(d.address))) as Promise<CrocSwapRouter>
@@ -278,7 +271,6 @@
         this.routerBypass = factory.then(f => this.dex.then(
             d => f.deploy(d.address))) as Promise<CrocSwapRouterBypass>
     
->>>>>>> 98c3a716
         this.baseSnap = Promise.resolve(BigNumber.from(0))
         this.quoteSnap = Promise.resolve(BigNumber.from(0))
 
@@ -409,11 +401,7 @@
             [base, quote, this.poolIdx, isBuy, inBase, qty, tip, limitLow, limitHigh, useSurplus]);
     }
 
-<<<<<<< HEAD
-    async encodeMintPath(lower: number, upper: number, liq: number, limitLow: BigNumber, limitHigh: BigNumber,
-=======
     async encodeMintPath (lower: number, upper: number, liq: BigNumberish, limitLow: BigNumber, limitHigh: BigNumber,
->>>>>>> 98c3a716
         useSurplus: number): Promise<BytesLike> {
         let abiCoder = new ethers.utils.AbiCoder()
         let base = (await this.base).address
@@ -537,11 +525,7 @@
             [callCode, base, quote, this.poolIdx, bidTick, askTick, isBid, useSurplus, inner])
     }
 
-<<<<<<< HEAD
-    async testMint(lower: number, upper: number, liq: number, useSurplus?: number): Promise<ContractTransaction> {
-=======
     async testMint (lower: number, upper: number, liq: BigNumberish, useSurplus?: number): Promise<ContractTransaction> {
->>>>>>> 98c3a716
         return this.testMintFrom(await this.trader, lower, upper, liq, useSurplus)
     }
 
@@ -569,11 +553,7 @@
         return this.testBurnFrom(await this.other, lower, upper, liq)
     }
 
-<<<<<<< HEAD
-    async testSwap(isBuy: boolean, inBaseQty: boolean, qty: number, price: BigNumber):
-=======
     async testSwap (isBuy: boolean, inBaseQty: boolean, qty: BigNumberish, price: BigNumber): 
->>>>>>> 98c3a716
         Promise<ContractTransaction> {
         return this.testSwapFrom(await this.trader, isBuy, inBaseQty, qty, price)
     }
@@ -588,18 +568,6 @@
         return this.testSwapFrom(await this.other, isBuy, inBaseQty, qty, price)
     }
 
-<<<<<<< HEAD
-    readonly BOOT_PROXY: number = 0;
-    readonly HOT_PROXY: number = 1;
-    readonly WARM_PROXY: number = 2;
-    readonly COLD_PROXY: number = 3;
-    readonly LONG_PROXY: number = 4;
-    readonly MULTI_PROXY: number = 6;
-    readonly KNOCKOUT_PROXY: number = 7;
-    readonly EMERGENCY_PROXY: number = 9999
-
-    async testMintFrom(from: Signer, lower: number, upper: number, liq: number, useSurplus: number = 0): Promise<ContractTransaction> {
-=======
     readonly BOOT_PROXY: number = BOOT_PROXY_IDX
     readonly HOT_PROXY: number = SWAP_PROXY_IDX
     readonly WARM_PROXY: number = LP_PROXY_IDX
@@ -608,28 +576,28 @@
     readonly KNOCKOUT_PROXY: number = KNOCKOUT_LP_PROXY_IDX
     readonly EMERGENCY_PROXY: number = SAFE_MODE_PROXY_PATH
 
-    async testMintFrom (from: Signer, lower: number, upper: number, liq: BigNumberish, useSurplus: number = 0): Promise<ContractTransaction> {
->>>>>>> 98c3a716
-        await this.snapStart()
-        const lots = BigNumber.from(liq).mul(1024)
-        if (this.useHotPath) {
-<<<<<<< HEAD
-            let inputBytes = this.encodeMintPath(lower, upper, liq * 1024, toSqrtPrice(0.000001), toSqrtPrice(100000000000.0), useSurplus)
-            return (await this.dex).connect(from).userCmd(this.WARM_PROXY, await inputBytes, this.overrides)
-        } else {
-            let directive = singleHop((await this.base).address,
-                (await this.quote).address, simpleMint(this.poolIdx, lower, upper, liq * 1024))
-=======
-            let inputBytes = this.encodeMintPath(lower, upper, lots, toSqrtPrice(0.000001), toSqrtPrice(100000000000.0), useSurplus)
-            return (await this.dex).connect(from).userCmd(this.WARM_PROXY, await inputBytes, this.overrides)
-        } else {
-            let directive = singleHop((await this.base).address,
-            (await this.quote).address, simpleMint(this.poolIdx, lower, upper, lots))
->>>>>>> 98c3a716
-            let inputBytes = encodeOrderDirective(directive);
-            return (await this.dex).connect(from).userCmd(this.LONG_PROXY, inputBytes, this.overrides)
-        }
-    }
+    // TODO: Look here @walrus
+//     async testMintFrom (from: Signer, lower: number, upper: number, liq: BigNumberish, useSurplus: number = 0): Promise<ContractTransaction> {
+//         await this.snapStart()
+//         const lots = BigNumber.from(liq).mul(1024)
+//         if (this.useHotPath) {
+// <<<<<<< HEAD
+//             let inputBytes = this.encodeMintPath(lower, upper, liq * 1024, toSqrtPrice(0.000001), toSqrtPrice(100000000000.0), useSurplus)
+//             return (await this.dex).connect(from).userCmd(this.WARM_PROXY, await inputBytes, this.overrides)
+//         } else {
+//             let directive = singleHop((await this.base).address,
+//                 (await this.quote).address, simpleMint(this.poolIdx, lower, upper, liq * 1024))
+// =======
+//             let inputBytes = this.encodeMintPath(lower, upper, lots, toSqrtPrice(0.000001), toSqrtPrice(100000000000.0), useSurplus)
+//             return (await this.dex).connect(from).userCmd(this.WARM_PROXY, await inputBytes, this.overrides)
+//         } else {
+//             let directive = singleHop((await this.base).address,
+//             (await this.quote).address, simpleMint(this.poolIdx, lower, upper, lots))
+// >>>>>>> CrocSwap-mainL2
+//             let inputBytes = encodeOrderDirective(directive);
+//             return (await this.dex).connect(from).userCmd(this.LONG_PROXY, inputBytes, this.overrides)
+//         }
+//     }
 
     async testBurnFrom(from: Signer, lower: number, upper: number, liq: number, useSurplus: number = 0): Promise<ContractTransaction> {
         await this.snapStart()
@@ -715,11 +683,7 @@
         return (await this.dex).connect(await this.trader).userCmd(this.KNOCKOUT_PROXY, await inputBytes, this.overrides)
     }
 
-<<<<<<< HEAD
-    async testSwapFrom(from: Signer, isBuy: boolean, inBaseQty: boolean, qty: number, price: BigNumber,
-=======
     async testSwapFrom (from: Signer, isBuy: boolean, inBaseQty: boolean, qty: BigNumberish, price: BigNumber,
->>>>>>> 98c3a716
         useSurplus: number = 0): Promise<ContractTransaction> {
         const slippage = this.slippage ? this.slippage :
             (inBaseQty == isBuy ? BigNumber.from(0) : BigNumber.from(2).pow(126))
@@ -736,11 +700,7 @@
             let encoded = await this.encodeSwap(isBuy, inBaseQty, BigNumber.from(qty), price, slippage, useSurplus)
             tx = (await this.dex).connect(from).userCmd(this.HOT_PROXY, encoded, this.overrides)
         } else if (this.useHotPath) {
-<<<<<<< HEAD
-            return (await this.dex).connect(from).swap((await this.base).address, (await this.quote).address,
-=======
             tx = (await this.dex).connect(from).swap((await this.base).address, (await this.quote).address, 
->>>>>>> 98c3a716
                 this.poolIdx, isBuy, inBaseQty, qty, 0, price, slippage, useSurplus, this.overrides)
         } else {
             let directive = singleHop((await this.base).address,
