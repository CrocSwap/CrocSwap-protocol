import { TestPool, makeTokenPool, Token, createWbera } from './FacadePool'
import { expect } from "chai";
import "@nomiclabs/hardhat-ethers";
import { ethers } from 'hardhat';
import { toSqrtPrice, fromSqrtPrice, maxSqrtPrice, minSqrtPrice } from './FixedPoint';
import { solidity } from "ethereum-waffle";
import chai from "chai";
import { MockERC20 } from '../typechain/MockERC20';
<<<<<<< HEAD
import { BigNumber } from 'ethers';
import { WBERA } from '../typechain';
=======
import { BigNumber, ContractTransaction } from 'ethers';
import { TransactionResponse } from '@ethersproject/providers';
>>>>>>> 98c3a716

chai.use(solidity);

describe('Pool Swap', () => {
    let test: TestPool
    let baseToken: Token
    let quoteToken: Token
<<<<<<< HEAD
    const feeRate = 225 * 100
    let wbera: WBERA
=======
    let failed: boolean
    const feeRate = 0
>>>>>>> 98c3a716

    before(async () => {
        wbera = await createWbera()
    })
    beforeEach("deploy",  async () => {
       test = await makeTokenPool(wbera)
       baseToken = await test.base
       quoteToken = await test.quote

       await test.fundTokens(BigNumber.from(2).pow(127))
       await test.initPool(feeRate, 0, 1, 1.0)
       test.useHotPath = true
       failed = false
    })

    it("swap over max", async() => {
        await test.testMintAmbient(10)

        await expect(test.testSwap(true, true, BigNumber.from(2).pow(120), BigNumber.from(2).pow(127))).to.be.reverted
    })

    it("swap over max output fixed", async() => {
        await test.testMintAmbient(10)
        await expect(test.testSwap(true, false, BigNumber.from("10000000"), BigNumber.from(2).pow(127))).to.be.reverted
    })

    it("swap under min", async() => {
        await test.testMintAmbient(10)
        await expect(test.testSwap(false, false, BigNumber.from(2).pow(120), BigNumber.from(2).pow(2))).to.be.reverted
    })

    it("swap under min output fixed", async() => {
        await test.testMintAmbient(10)
        await expect(test.testSwap(false, true, BigNumber.from("10000000"), BigNumber.from(2).pow(2))).to.be.reverted
    })

    it("swap over max 1 wei", async() => {
        await test.testMintAmbient(10)
        await expect(test.testSwap(true, true, BigNumber.from(2).pow(120), maxSqrtPrice().add(1))).to.be.reverted
    })

    it("swap over max output fixed 1 wei", async() => {
        await test.testMintAmbient(10)
        await expect(test.testSwap(true, false, BigNumber.from("10000000"), maxSqrtPrice().add(1))).to.be.reverted
    })

    it("swap under min 1 wei", async() => {
        await test.testMintAmbient(10)
        await expect(test.testSwap(false, false, BigNumber.from(2).pow(120), minSqrtPrice().sub(1))).to.be.reverted
    })

    it("swap under min output fixed 1 wei", async() => {
        await test.testMintAmbient(10)
        await expect(test.testSwap(false, true, BigNumber.from("10000000"), minSqrtPrice().sub(1))).to.be.reverted
    })

    it("swap to max", async() => {
        await test.testMintAmbient(10)

        await test.snapStart()
        await test.testSwap(true, true, BigNumber.from(2).pow(120), maxSqrtPrice())

        expect(await test.liquidity()).to.equal(10*1024)

        let price = await test.price()
        expect(price).to.eq(maxSqrtPrice())
    
        const liqMult = await test.liquidity(false)
        const priceInit = toSqrtPrice(1.0)
        const priceDiff = maxSqrtPrice().sub(priceInit)
        const baseFlow = liqMult.mul(priceDiff.shr(64))
        const quoteFlow = liqMult.shl(64).div(priceInit).mul(-1)
        expect(await test.snapBaseFlow()).to.gt(baseFlow)
        expect(await test.snapQuoteFlow()).to.gt(quoteFlow)
    })

    it("swap to max fixed Output", async() => {
        await test.testMintAmbient(10)

        await test.snapStart()
        await test.testSwap(true, false, BigNumber.from(2).pow(120), maxSqrtPrice())

        expect(await test.liquidity()).to.equal(10*1024)

        let price = await test.price()
        expect(price).to.eq(maxSqrtPrice())
    
        const liqMult = await test.liquidity(false)
        const priceInit = toSqrtPrice(1.0)
        const priceDiff = maxSqrtPrice().sub(priceInit)
        const baseFlow = liqMult.mul(priceDiff.shr(64))
        const quoteFlow = liqMult.shl(64).div(priceInit).mul(-1)
        expect(await test.snapBaseFlow()).to.gt(baseFlow)
        expect(await test.snapQuoteFlow()).to.gt(quoteFlow)
    })

    it("swap to min", async() => {
        await test.testMintAmbient(10)

        await test.snapStart()
        await test.testSwap(false, false, BigNumber.from(2).pow(120), minSqrtPrice())

        expect(await test.liquidity()).to.equal(10*1024)

        let price = await test.price()
        expect(price).to.eq(minSqrtPrice())
    
        const liqMult = await test.liquidity(false)
        const priceInit = toSqrtPrice(1.0)
        const priceDiff = maxSqrtPrice().sub(priceInit)
        const baseFlow = liqMult.mul(priceDiff.shr(64)).mul(-1)
        const quoteFlow = liqMult.shl(64).div(priceInit)
        expect(await test.snapBaseFlow()).to.gt(baseFlow)
        expect(await test.snapQuoteFlow()).to.gt(quoteFlow)
    })

    it("swap to min fixed output", async() => {
        await test.testMintAmbient(10)

        await test.snapStart()
        await test.testSwap(false, true, BigNumber.from(2).pow(120), minSqrtPrice())

        expect(await test.liquidity()).to.equal(10*1024)

        let price = await test.price()
        expect(price).to.eq(minSqrtPrice())
    
        const liqMult = await test.liquidity(false)
        const priceInit = toSqrtPrice(1.0)
        const priceDiff = maxSqrtPrice().sub(priceInit)
        const baseFlow = liqMult.mul(priceDiff.shr(64)).mul(-1)
        const quoteFlow = liqMult.shl(64).div(priceInit)
        expect(await test.snapBaseFlow()).to.gt(baseFlow)
        expect(await test.snapQuoteFlow()).to.gt(quoteFlow)
    })
})

describe('Pool Swap', () => {
    let test: TestPool
    let baseToken: Token
    let quoteToken: Token
    let failed: boolean
    const feeRate = 0

    beforeEach("deploy",  async () => {
        test = await makeTokenPool()
        baseToken = await test.base
        quoteToken = await test.quote

        await test.fundTokens(BigNumber.from(2).pow(127))
        await test.initPool(feeRate, 0, 1, 1.0)
        test.useHotPath = true
        failed = false
    })

    it("swap zero", async() => {
        await test.testMint(-5000, 8000, BigNumber.from(10).pow(24)); 
        let priceStart = await test.price()

        await test.snapStart()
        await test.testSwap(true, true, 0, toSqrtPrice(2.0))
        expect(await test.snapBaseFlow()).to.equal(0)
        expect(await test.snapQuoteFlow()).to.equal(0)

        let price = await test.price()
        expect(price).to.eq(priceStart)
    })

    it("swap zero sell", async() => {
        await test.testMint(-5000, 8000, BigNumber.from(10).pow(24)); 
        let priceStart = await test.price()

        await test.snapStart()
        await test.testSwap(false, true, 0, toSqrtPrice(0.5))
        expect(await test.snapBaseFlow()).to.equal(0)
        expect(await test.snapQuoteFlow()).to.equal(0)

        let price = await test.price()
        expect(price).to.eq(priceStart)
    })

    it("swap zero quote", async() => {
        await test.testMint(-5000, 8000, BigNumber.from(10).pow(24)); 
        let priceStart = await test.price()

        await test.snapStart()
        await test.testSwap(true, false, 0, toSqrtPrice(2.0))
        expect(await test.snapBaseFlow()).to.equal(0)
        expect(await test.snapQuoteFlow()).to.equal(0)

        let price = await test.price()
        expect(price).to.eq(priceStart)
    })

    it("swap zero sell quote", async() => {
        await test.testMint(-5000, 8000, BigNumber.from(10).pow(24)); 
        let priceStart = await test.price()

        await test.snapStart()
        await test.testSwap(false, false, 0, toSqrtPrice(0.5))
        expect(await test.snapBaseFlow()).to.equal(0)
        expect(await test.snapQuoteFlow()).to.equal(0)

        let price = await test.price()
        expect(price).to.eq(priceStart)
    })
})<|MERGE_RESOLUTION|>--- conflicted
+++ resolved
@@ -6,13 +6,9 @@
 import { solidity } from "ethereum-waffle";
 import chai from "chai";
 import { MockERC20 } from '../typechain/MockERC20';
-<<<<<<< HEAD
-import { BigNumber } from 'ethers';
 import { WBERA } from '../typechain';
-=======
 import { BigNumber, ContractTransaction } from 'ethers';
 import { TransactionResponse } from '@ethersproject/providers';
->>>>>>> 98c3a716
 
 chai.use(solidity);
 
@@ -20,13 +16,8 @@
     let test: TestPool
     let baseToken: Token
     let quoteToken: Token
-<<<<<<< HEAD
     const feeRate = 225 * 100
     let wbera: WBERA
-=======
-    let failed: boolean
-    const feeRate = 0
->>>>>>> 98c3a716
 
     before(async () => {
         wbera = await createWbera()
